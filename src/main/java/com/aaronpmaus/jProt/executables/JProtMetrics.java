package com.aaronpmaus.jProt.executables;

import com.aaronpmaus.jProt.protein.*;
import com.aaronpmaus.jProt.metrics.*;
import com.aaronpmaus.jProt.io.*;
import com.aaronpmaus.jMath.graph.*;

import java.io.FileNotFoundException;
import java.io.FileInputStream;
import java.io.InputStream;
import java.io.File;

import java.util.Scanner;
import java.util.ArrayList;
import java.util.Date;

/**
* <p>This program can calculate the angular distance, regions of local similarity, and regions under
* the global distance test for two protein structures. For the latter two tasks, it prints out the
* pymol scripts to color those  regions of the structure. </p>
*
* <pre>
* <code>
* {@literal Usage: JProtMetrics [<options>] <mol1-f fname> <mol2-f fname>}
*  options :
*      -h
*          Display the usage file.
*      -a, --angular-distance
*          Calculate and print the angular distance.
*      --mol1-f fname
*          This file must either be a PDB file. If it is a PDB file it
*          must end in the .pdb extension and conform to the PDB File
*          Format Version 3.30.
*      --mol2-f fname
*          The file for molecule two. The format is the same as mol1-f.
*      --ls, --local-similarity
*          Find the regions of local similarity between the structures
*          using  a default threshold of 1.0 angstroms. These are the
*          sets of residues that are internally consistent, that is, the
*          intra structure distances between all residues are the same
*          (that is their distance is under the default threshold of 1.0
*          angstroms) in both structures. A pymol script to select and
*          color these regions is printed to the screen.
*      --ls-t d
*          Find the regions of local similarity between the structures
*          using the threshold d specified.
*      --gdt
*          Global Distance Test: Iteratively find the largest regions of
*          similarity between the two structures under increasing
*          thresholds. Print out a pymol script that selects and colors
*          these regions and prints out the number and percent of
*          residues within each region along with the average of the
*          percents. The default thresholds are {1.0, 2.0, 4.0, 8.0}.
*      --gdt-ha
*          Global Distance Test - High Accuracy: the same as gdt except
*          with thresholds: {0.5, 1.0, 2.0, 4.0}. Warning: This may take
*          a long time to run depending on the structures.
<<<<<<< HEAD
*      --gdt-plot
*          Global Distance Test: Operates as --gdt but with thresholds
*          {0.5, 1.0, 1.5, ..., 9.5, 10.0}
=======
*      --chimera
*          Print out a chimera script to color the regions of similarity
*          found by either local similarity or gdt. By default, a pymol
*          script is printed. This changes that behavior.
>>>>>>> 819daca7
* </code>
* </pre>
*
* @version 0.6.0
* @since 0.5.0
*/
public class JProtMetrics{
  private static boolean runAngularDistance = false;
  private static boolean runLocalSimilarity = false;
  private static boolean runGDT = false;
<<<<<<< HEAD
  private static boolean printGDTPlotData = false;
=======
  private static boolean runGDTHA = false;
>>>>>>> 819daca7
  private static boolean usePDBs = false;
  private static boolean printChimera = false;
  private static double localSimilarityThreshold = 1.0;
  private static double[] gdtThresholds;
  private static String mol1FilePath;
  private static String mol2FilePath;
  private static String differencesFileName;
  private static boolean diffFileProvided = false;
  private static boolean mol1FileProvided = false;
  private static boolean mol2FileProvided = false;
  private static Metrics theTool;
  /**
  * Runs the metrics of this program.
  * run <p>AngularDistanceJProt -h</p> for help on how to run it.
  * @param arguments the command line arguments. use -h for usage info.
  */
  public static void main(String[] arguments){
    gdtThresholds = new double[4];
    gdtThresholds[0] = 1.0;
    gdtThresholds[1] = 2.0;
    gdtThresholds[2] = 4.0;
    gdtThresholds[3] = 8.0;
    localSimilarityThreshold = 1.0;
    CommandLineParser args = new CommandLineParser(arguments);
    if(arguments.length == 0 || args.contains("-h")){
      InputStream stream = JProtMetrics.class.getResourceAsStream("JProtMetricsUsage.txt");
      Scanner in = new Scanner(stream);
      while(in.hasNextLine()){
        System.out.println(in.nextLine());
      }
      System.exit(1);
    } else {
      if(args.contains("-a") || args.contains("--angular-distance")){ //set set runAngularDistance flag to true
        runAngularDistance = true;
      }
      if(args.contains("--gdt")){
        runGDT = true;
      }
      if(args.contains("--gdt-ha")){
        runGDTHA = true;
      }
      if(args.contains("--gdt-plot")){
        runGDT = true;
        printGDTPlotData = true;
        gdtThresholds = new double[20];
        for(int i = 0; i < 20; i++){
          gdtThresholds[i] = (i / 2.0) + 0.5;
        }
      }
      if(args.contains("--ls") || args.contains("--local-similarity")){
        runLocalSimilarity = true;
      }
      if(args.contains("--ls-t")){
        runLocalSimilarity = true;
        localSimilarityThreshold = Double.parseDouble(args.getValue("--ls-t"));
      }
      if(args.contains("--mol1-f")){
        mol1FilePath = args.getValue("--mol1-f");
        mol1FileProvided = true;
      }
      if(args.contains("--mol2-f")){
        mol2FilePath = args.getValue("--mol2-f");
        mol2FileProvided = true;
      }
      if(args.contains("--chimera")){
        printChimera = true;
      }
    }

    try {
      theTool = null;
      if(mol1FileProvided && mol2FileProvided){
        File mol1File = new File(mol1FilePath);
        File mol2File = new File(mol2FilePath);
        String mol1FileName = mol1File.getName();
        String mol2FileName = mol2File.getName();
        String mol1Ext = mol1FileName.substring(mol1FileName.length()-3);
        String mol2Ext = mol2FileName.substring(mol2FileName.length()-3);
        String mol1Base = mol1FileName.substring(0,mol1FileName.length()-4);
        String mol2Base = mol2FileName.substring(0,mol2FileName.length()-4);

        if(mol1Ext.equals("pdb") && mol2Ext.equals("pdb")){
          usePDBs = true;
        } else {
          System.out.println("Both files must either be PDBs with extension .pdb");
          System.out.println("You provided files: \n" + mol1FileName + "\n" + mol2FileName);
          System.exit(1);
        }

        if(usePDBs){
          //PDBFileIO pdb = new PDBFileIO();
          //Protein prot1 = pdb.readInPDBFile(mol1FileName);
          Protein prot1 = new PDBFileIO().readInPDBFile(new FileInputStream(mol1FileName),mol1Base);
          Protein prot2 = new PDBFileIO().readInPDBFile(new FileInputStream(mol2FileName),mol2Base);
          //Protein prot2 = pdb.readInPDBFile(mol2FileName);
          theTool = new Metrics(prot1, prot2);
        }
      } else {
        System.out.println("You must provide the two protein data files.");
        System.exit(1);
      }
      if(runAngularDistance) angularDistance();
      if(runLocalSimilarity) localSimilarity(localSimilarityThreshold);
      if(runGDT) globalDistanceTest(gdtThresholds);
      gdtThresholds[0] = 0.5;
      gdtThresholds[1] = 1.0;
      gdtThresholds[2] = 2.0;
      gdtThresholds[3] = 4.0;
      if(runGDTHA) globalDistanceTest(gdtThresholds);
    } catch (FileNotFoundException e){
      System.out.println("Could not open required files. Check for existence.");
      System.exit(1);
    }

  }

  /**
  * Calculates and prints the Angular Distance between the two structures.
  * Range: (0,100)
  * 0 is identical.
  * @since 0.5.0
  */
  private static void angularDistance(){
    System.out.println("############################### AngularDistance ###############################");
    System.out.println();
    System.out.printf("AngularDistance: %.4f\n",theTool.angularDistance());
    System.out.println();
  }

  /**
  * Finds the local similarity covering of the graph. It finds a set of regions that are all
  * internally consistent and cover the graph. This can be used to find the domains of a structure
  * that don't changes internally but do change in orientation of position relative to each other.
  * @param threshold the threshold to use for finding the regions of local similarity
  * @since 0.5.0
  */
  private static void localSimilarity(double threshold){
    System.out.println("########################### Local Similarity Covering #########################");
    System.out.printf("\nUnder a threshold of: %.2f\n",threshold);
    long start = new Date().getTime();
    ArrayList<UndirectedGraph<Integer>> localSimilarityRegions;
    localSimilarityRegions = theTool.getLocalSimilarityRegions(threshold);

    ArrayList<String> script;

    if(printChimera){
      script = theTool.getChimeraColoringScript(localSimilarityRegions);
      System.out.println("\n#Chimera Script:");
    } else {
      script = theTool.getPymolColoringScript(localSimilarityRegions);
      System.out.println("\n#Pymol Script:");
    }

    for(String cmd: script){
      System.out.println(cmd);
    }
    System.out.println("#End of Script\n");

    double[][] globalDistanceTest = theTool.getGlobalDistanceTestScore(localSimilarityRegions);
    String cliquesStr = "Cliques:";
    String resNumStr = "Num Res:";
    String percentsStr = "Percents:";
    double percentInTopFourCliques = 0;
    for(int i = 0; i < localSimilarityRegions.size(); i++){
      cliquesStr += String.format("\tclique%d",i+1);
      resNumStr += String.format("\t%.0f",globalDistanceTest[i][0]);
      percentsStr += String.format("\t%.2f%%",globalDistanceTest[i][1]*100);
      if(i < 4){
        percentInTopFourCliques += globalDistanceTest[i][1];
      }
    }
    System.out.println(cliquesStr);
    System.out.println(resNumStr);
    System.out.println(percentsStr);
    System.out.println("The Local Similarity Score is the percent of residues in the top four regions.");
    System.out.printf("LS Score: %.2f\n", percentInTopFourCliques*100);
    long end = new Date().getTime();
    System.out.println("Total Time for Local Similarity Covering: " + (end - start) + " milleseconds.");
  }

  /**
  * Performs the Global Distance Test given a set of thresholds.
  * It calculates the largest region that is internally consistent for each threshold.
  * It prints out the number and percent of residues under each threshold and it prints
  * out the average of the percent of residues under all thresholds.
  * @param thresholds the thresholds to use in the global distance test.
  * @since 0.5.0
  */
  private static void globalDistanceTest(double[] thresholds){
    System.out.println("############################# Global Distance Test ############################");
    long start = new Date().getTime();
    ArrayList<UndirectedGraph<Integer>> globalDistanceRegions;
    int numThresholds = thresholds.length;
    globalDistanceRegions = theTool.getGlobalDistanceRegions(thresholds);

    ArrayList<String> script;

    if(printChimera){
      script = theTool.getChimeraColoringScript(globalDistanceRegions);
      System.out.println("\n#Chimera Script:");
    } else {
      script = theTool.getPymolColoringScript(globalDistanceRegions);
      System.out.println("\n#Pymol Script:");
    }

    for(String cmd: script){
      System.out.println(cmd);
    }
    System.out.println("#End of Script\n");

    double[][] globalDistanceTest = theTool.getGlobalDistanceTestScore(globalDistanceRegions);
    System.out.println("Global Distance Test:");
    System.out.println("Total num residues: " + theTool.getNumResidues());
    String thresholdsStr = "Thresholds:";
    String resNumStr = "Num Res:";
    String percentsStr = "Percents:";
    for(int i = 0; i < thresholds.length; i++){
      thresholdsStr += String.format("\t%.2f",thresholds[i]);
      resNumStr += String.format("\t%.0f",globalDistanceTest[i][0]);
      percentsStr += String.format("\t%.2f%%",globalDistanceTest[i][1]*100);
    }
    System.out.println(thresholdsStr);
    System.out.println(resNumStr);
    System.out.println(percentsStr);

    if(printGDTPlotData){
      System.out.println();
      System.out.println("GDT Plot Data:");
      System.out.println("Percent Res, Threshold");
      for(int i = 0; i < thresholds.length; i++){
        System.out.printf("%.2f, %.2f\n", globalDistanceTest[i][1]*100, thresholds[i]);
      }
      double half = globalDistanceTest[0][1]*100;
      double one = globalDistanceTest[1][1]*100;
      double two = globalDistanceTest[3][1]*100;
      double four = globalDistanceTest[7][1]*100;
      double eight = globalDistanceTest[15][1]*100;
      double mcdtScore_ha = ( half + one + two + four ) / 4.0;
      double mcdtScore = ( one + two + four + eight) / 4.0;
      System.out.println();
      System.out.printf("MCDT-HA Score: %.4f\n", mcdtScore_ha);
      System.out.printf("MCDT Score: %.4f\n", mcdtScore);
    } else {
      // The last row in the array holds the averages. If there are 4 thresholds,
      // rows 0-3 hold the number and percents of residues for each threshold. Row
      // 4 holds the averages.
      System.out.printf("MCDT Score: %.4f\n",globalDistanceTest[numThresholds][1]*100);
    }
    long end = new Date().getTime();
    System.out.println("Total Time for Global Distance Test: " + (end - start) + " milleseconds.");
  }
}<|MERGE_RESOLUTION|>--- conflicted
+++ resolved
@@ -55,16 +55,13 @@
 *          Global Distance Test - High Accuracy: the same as gdt except
 *          with thresholds: {0.5, 1.0, 2.0, 4.0}. Warning: This may take
 *          a long time to run depending on the structures.
-<<<<<<< HEAD
 *      --gdt-plot
 *          Global Distance Test: Operates as --gdt but with thresholds
 *          {0.5, 1.0, 1.5, ..., 9.5, 10.0}
-=======
 *      --chimera
 *          Print out a chimera script to color the regions of similarity
 *          found by either local similarity or gdt. By default, a pymol
 *          script is printed. This changes that behavior.
->>>>>>> 819daca7
 * </code>
 * </pre>
 *
@@ -75,11 +72,8 @@
   private static boolean runAngularDistance = false;
   private static boolean runLocalSimilarity = false;
   private static boolean runGDT = false;
-<<<<<<< HEAD
   private static boolean printGDTPlotData = false;
-=======
   private static boolean runGDTHA = false;
->>>>>>> 819daca7
   private static boolean usePDBs = false;
   private static boolean printChimera = false;
   private static double localSimilarityThreshold = 1.0;
@@ -90,6 +84,7 @@
   private static boolean diffFileProvided = false;
   private static boolean mol1FileProvided = false;
   private static boolean mol2FileProvided = false;
+  private static boolean runningGDTHA = false;
   private static Metrics theTool;
   /**
   * Runs the metrics of this program.
@@ -123,6 +118,7 @@
       }
       if(args.contains("--gdt-plot")){
         runGDT = true;
+        runGDTHA = false;
         printGDTPlotData = true;
         gdtThresholds = new double[20];
         for(int i = 0; i < 20; i++){
@@ -188,7 +184,10 @@
       gdtThresholds[1] = 1.0;
       gdtThresholds[2] = 2.0;
       gdtThresholds[3] = 4.0;
-      if(runGDTHA) globalDistanceTest(gdtThresholds);
+      if(runGDTHA) {
+        runningGDTHA = true;
+        globalDistanceTest(gdtThresholds);
+      }
     } catch (FileNotFoundException e){
       System.out.println("Could not open required files. Check for existence.");
       System.exit(1);
@@ -320,13 +319,17 @@
       double mcdtScore_ha = ( half + one + two + four ) / 4.0;
       double mcdtScore = ( one + two + four + eight) / 4.0;
       System.out.println();
-      System.out.printf("MCDT-HA Score: %.4f\n", mcdtScore_ha);
-      System.out.printf("MCDT Score: %.4f\n", mcdtScore);
+      System.out.printf("RoS-GDT-HA Score: %.4f\n", mcdtScore_ha);
+      System.out.printf("RoS-GDT Score: %.4f\n", mcdtScore);
     } else {
       // The last row in the array holds the averages. If there are 4 thresholds,
       // rows 0-3 hold the number and percents of residues for each threshold. Row
       // 4 holds the averages.
-      System.out.printf("MCDT Score: %.4f\n",globalDistanceTest[numThresholds][1]*100);
+      if(runningGDTHA){
+        System.out.printf("RoS-GDT-HA Score: %.4f\n",globalDistanceTest[numThresholds][1]*100);
+      } else {
+        System.out.printf("RoS-GDT Score: %.4f\n",globalDistanceTest[numThresholds][1]*100);
+      }
     }
     long end = new Date().getTime();
     System.out.println("Total Time for Global Distance Test: " + (end - start) + " milleseconds.");

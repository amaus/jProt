--- conflicted
+++ resolved
@@ -5,7 +5,21 @@
 The format is based on [Keep a Changelog](http://keepachangelog.com/en/1.0.0/)
 and this project adheres to [Semantic Versioning](http://semver.org/spec/v2.0.0.html).
 
-## [Unreleased]
+## Unreleased
+### Added
+[None]
+### Changed
+[None]
+### Deprecated
+[None]
+### Removed
+[None]
+### Fixed
+[None]
+### Security
+[None]
+
+## [0.6.0] - 2017-10-01
 ### Added
 - Section on Semantic Versioning to README.
 - Comments in build.gradle to explain Semantic Versioning.
@@ -31,19 +45,16 @@
     BLOSUM matrices (and PAM) can be added in the future. The DNA and RNA
     matrices are naive and can certainly be improved.
   - junit tests for SequenceAligner
-<<<<<<< HEAD
 - Add PMF Classes
   - PMFFileIO to handle reading and writing from the encad PMF format
   - PotentialOfMeanForce to represent a PMF with getters and setters for
     its various information. Includes methods to get and set the
     energy functions.
-=======
 - DistanceMatrixCalculator class in tools package with JUnit tests for base
   and masked versions of the calculateDistanceMatrix methods.
   - This class contains the methods that were formally in Protein and
     PolypeptideChain. The code was duplicate so it has been moved into its
     own standalone static class.
->>>>>>> e478729c
 ### Changed
 - Internal Change: changed contains(String flag) in CommandLineParser to no
   longer split on colons. The proper format for arguments if `-flag value`
@@ -56,9 +67,9 @@
 ### Deprecated
 - JProtMetrics usage ability to take in CA Distance Matrices. In the future,
   it will only be able to work with PDBs as input.
-[None]
 ### Removed
-- Atom#moveTo() method
+- Atom::moveTo()
+- Bond:getEnergy()
 ### Fixed
 - Dates in CHANGELOG to better conform to ISO 8601
 - Javadoc generation to include links to standard java APIs
